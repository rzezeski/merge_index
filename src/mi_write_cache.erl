%% -------------------------------------------------------------------
%%
<<<<<<< HEAD
%% mi_write_cache: Use memory buffer to avoid bizillions of prim_file calls.
%%
%% Copyright (c) 2010 Basho Technologies, Inc. All Rights Reserved.
%%
%% -------------------------------------------------------------------

=======
%% mi: Merge-Index Data Store
%%
%% Copyright (c) 2007-2010 Basho Technologies, Inc. All Rights Reserved.
%%
%% -------------------------------------------------------------------
>>>>>>> 9a12a95f
-module(mi_write_cache).

-export([setup/1,
         flush/1,
         purge/1,
         write/2]).

setup(FH) ->
    put({w__write_cache, FH}, []),
    put({w__write_cache_size, FH}, 0),
    ok.

flush(FH) ->
    ok = file:write(FH, lists:reverse(get({w__write_cache, FH}))),
    setup(FH),
    ok.

purge(FH) ->
    erase({w__write_cache, FH}),
    erase({w__write_cache, FH}),
    ok.

write(FH, Bytes) ->
    case get({w__write_cache_size, FH}) of
        N when N > 5*1024*1024 ->
            flush(FH),
            write(FH, Bytes);
        N ->
            put({w__write_cache, FH}, [Bytes|get({w__write_cache, FH})]),
            put({w__write_cache_size, FH}, N + iolist_size(Bytes)),
            ok
    end.
<|MERGE_RESOLUTION|>--- conflicted
+++ resolved
@@ -1,19 +1,10 @@
 %% -------------------------------------------------------------------
 %%
-<<<<<<< HEAD
-%% mi_write_cache: Use memory buffer to avoid bizillions of prim_file calls.
+%% mi: Merge-Index Data Store
 %%
 %% Copyright (c) 2010 Basho Technologies, Inc. All Rights Reserved.
 %%
 %% -------------------------------------------------------------------
-
-=======
-%% mi: Merge-Index Data Store
-%%
-%% Copyright (c) 2007-2010 Basho Technologies, Inc. All Rights Reserved.
-%%
-%% -------------------------------------------------------------------
->>>>>>> 9a12a95f
 -module(mi_write_cache).
 
 -export([setup/1,
